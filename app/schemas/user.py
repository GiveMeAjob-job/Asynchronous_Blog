--- conflicted
+++ resolved
@@ -95,7 +95,6 @@
     sub: Optional[int] = None
 
 
-<<<<<<< HEAD
 class EmailSchema(BaseModel):
     email: EmailStr
 
@@ -103,17 +102,3 @@
 class PasswordResetSchema(BaseModel):
     token: str
     new_password: str
-=======
-class EmailRequest(BaseModel):
-    email: EmailStr
-
-
-class PasswordResetRequest(BaseModel):
-    token: str
-    new_password: str
-
-    @validator('new_password')
-    def validate_password(cls, v):
-        # 密码验证逻辑
-        return v
->>>>>>> ec3d3e9f
