--- conflicted
+++ resolved
@@ -177,7 +177,6 @@
     }
 
 
-<<<<<<< HEAD
 @router.get("/verify-email/{token}")
 async def verify_email(token: str, db: AsyncSession = Depends(get_db)):
     query = select(User).where(
@@ -223,35 +222,11 @@
     )
 
     return {"message": "如果邮箱存在，将发送重置邮件"}
-=======
-@router.post("/request-password-reset")
-async def request_password_reset(
-        email_data: dict,  # 应该定义一个 EmailSchema
-        db: AsyncSession = Depends(get_db)
-):
-    """请求密码重置"""
-    email = email_data.get("email")
-    user = await db.execute(select(User).where(User.email == email))
-    user = user.scalars().first()
-
-    if user:
-        # 生成重置token
-        token = secrets.token_urlsafe(32)
-        user.password_reset_token = token
-        user.password_reset_token_expires = datetime.utcnow() + timedelta(hours=1)
-        await db.commit()
-
-        # 发送邮件 (需要实现)
-        # send_password_reset_email.delay(user.email, token)
-
-    # 总是返回成功，避免泄露邮箱是否存在
-    return {"message": "如果邮箱存在，重置链接已发送"}
->>>>>>> ec3d3e9f
+
 
 
 @router.post("/reset-password")
 async def reset_password(
-<<<<<<< HEAD
     data: PasswordResetSchema,
     db: AsyncSession = Depends(get_db),
 ):
@@ -269,54 +244,3 @@
     user.password_reset_token_expires_at = None
     await db.commit()
     return {"message": "密码已重置"}
-=======
-        reset_data: dict,  # 应该定义一个 PasswordResetSchema
-        db: AsyncSession = Depends(get_db)
-):
-    """重置密码"""
-    token = reset_data.get("token")
-    new_password = reset_data.get("new_password")
-
-    user = await db.execute(
-        select(User).where(
-            User.password_reset_token == token,
-            User.password_reset_token_expires > datetime.utcnow()
-        )
-    )
-    user = user.scalars().first()
-
-    if not user:
-        raise HTTPException(status_code=400, detail="无效或已过期的重置链接")
-
-    user.hashed_password = get_password_hash(new_password)
-    user.password_reset_token = None
-    user.password_reset_token_expires = None
-    await db.commit()
-
-    return {"message": "密码已成功重置"}
-
-
-@router.get("/verify-email/{token}")
-async def verify_email(
-        token: str,
-        db: AsyncSession = Depends(get_db)
-):
-    """验证邮箱"""
-    user = await db.execute(
-        select(User).where(
-            User.email_verification_token == token,
-            User.email_verification_token_expires > datetime.utcnow()
-        )
-    )
-    user = user.scalars().first()
-
-    if not user:
-        raise HTTPException(status_code=400, detail="无效或已过期的验证链接")
-
-    user.is_active = True
-    user.email_verification_token = None
-    user.email_verification_token_expires = None
-    await db.commit()
-
-    return {"message": "邮箱验证成功"}
->>>>>>> ec3d3e9f
