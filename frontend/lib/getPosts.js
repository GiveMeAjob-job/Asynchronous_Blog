import fetch from "isomorphic-fetch"
import mdxPrism from 'mdx-prism'
// import { serialize } from "next-mdx-remote/serialize";
import renderToString from 'next-mdx-remote/render-to-string'
import readingTime from 'reading-time'

import MDXComponents from '../components/MDXComponents'

<<<<<<< HEAD
// Default number of posts retrieved per page from the backend
export const PAGE_SIZE = 50
=======
const PAGE_SIZE = 50
>>>>>>> aecabd49


export async function getPosts() {
  const response = await fetch(`${process.env.BACKEND_URI}/posts`);
  const respJson = await response.json();
  const posts = respJson;

  return posts;
}

export async function getAllPosts() {
<<<<<<< HEAD

=======
>>>>>>> aecabd49
  const response = await fetch(`${process.env.BACKEND_URI}/posts?page=0&size=1`)
  const respJson = await response.json()
  const totalItems = respJson['total']
  const totalPages = Math.ceil(totalItems / PAGE_SIZE)

  const fetchPages = []
  for (let page = 0; page < totalPages; page++) {
    const url = `${process.env.BACKEND_URI}/posts?page=${page}&size=${PAGE_SIZE}`
<<<<<<< HEAD
=======

>>>>>>> aecabd49
    fetchPages.push(fetch(url).then(res => res.json()))
  }

  const pagesData = await Promise.all(fetchPages)
  const allPosts = pagesData.flatMap(p => p['items'])

  return allPosts
}

export async function getPostBySlug(slug) {
  const data = {}
  const response_slug = await fetch(`${process.env.BACKEND_URI}/posts/${slug}`);
  const RespJsonSlug = await response_slug.json();

  data['title'] = RespJsonSlug['title']
  data['summary'] = RespJsonSlug['summary']
  data['published_at'] = RespJsonSlug['published_at']
  const content = RespJsonSlug['body']

  const response_user = await fetch(`${process.env.BACKEND_URI}/users/user?user_id=${RespJsonSlug['author_id']}`);
  const RespJsonUser = await response_user.json()
  data['user'] = RespJsonUser['username']

  // const mdxSource = await serialize(content)
  const mdxSource = await renderToString(content, {
    components: MDXComponents,
    mdxOptions: {
      remarkPlugins: [
        require('remark-autolink-headings'),
        require('remark-slug'),
        require('remark-code-titles'),
      ],
      rehypePlugins: [mdxPrism]
    }
  })

  return {
    mdxSource,
    frontMatter: {
<<<<<<< HEAD
      // Split on whitespace to determine approximate word count
=======
>>>>>>> aecabd49
      wordCount: content.split(/\s+/gu).length,
      readingTime: readingTime(content),
      slug: slug || null,
      ...data
    }
  }

}<|MERGE_RESOLUTION|>--- conflicted
+++ resolved
@@ -6,12 +6,9 @@
 
 import MDXComponents from '../components/MDXComponents'
 
-<<<<<<< HEAD
 // Default number of posts retrieved per page from the backend
 export const PAGE_SIZE = 50
-=======
-const PAGE_SIZE = 50
->>>>>>> aecabd49
+
 
 
 export async function getPosts() {
@@ -23,10 +20,6 @@
 }
 
 export async function getAllPosts() {
-<<<<<<< HEAD
-
-=======
->>>>>>> aecabd49
   const response = await fetch(`${process.env.BACKEND_URI}/posts?page=0&size=1`)
   const respJson = await response.json()
   const totalItems = respJson['total']
@@ -35,10 +28,6 @@
   const fetchPages = []
   for (let page = 0; page < totalPages; page++) {
     const url = `${process.env.BACKEND_URI}/posts?page=${page}&size=${PAGE_SIZE}`
-<<<<<<< HEAD
-=======
-
->>>>>>> aecabd49
     fetchPages.push(fetch(url).then(res => res.json()))
   }
 
@@ -78,10 +67,8 @@
   return {
     mdxSource,
     frontMatter: {
-<<<<<<< HEAD
       // Split on whitespace to determine approximate word count
-=======
->>>>>>> aecabd49
+
       wordCount: content.split(/\s+/gu).length,
       readingTime: readingTime(content),
       slug: slug || null,
